--- conflicted
+++ resolved
@@ -61,42 +61,4 @@
     clf.fit(time_series, y)
     clf.set_weights(weights)
     np.testing.assert_allclose(preds_before,
-<<<<<<< HEAD
                                clf.predict_proba(time_series))
-=======
-                               clf.predict_proba(time_series))
-
-
-def test_serializable_shapelets():
-    pytest.importorskip('keras')
-    from tslearn.shapelets import SerializableShapeletModel
-
-    n, sz, d = 15, 10, 2
-    rng = np.random.RandomState(0)
-    time_series = rng.randn(n, sz, d)
-    y = rng.randint(2, size=n)
-    clf = SerializableShapeletModel(n_shapelets_per_size={2: 5},
-                                    max_iter=1,
-                                    verbose=0,
-                                    learning_rate=0.01,
-                                    random_state=0)
-    clf.fit(time_series, y)
-    np.testing.assert_allclose(clf.shapelets_[0],
-                               np.array([[0.563342, 0.494981],
-                                         [1.236804, 1.11963]]),
-                               atol=1e-2)
-    np.testing.assert_allclose(clf.predict(time_series),
-                               np.array([0, 0, 0, 1, 0, 0, 1, 0, 0, 0, 0, 1, 0,
-                                         1, 0]))
-
-    params = clf.get_params(deep=True)
-    for s1, s2 in zip(sorted(params.keys()),
-                      sorted(['batch_size', 'learning_rate', 'max_iter',
-                              'n_shapelets_per_size', 'random_state',
-                              'total_lengths', 'shapelet_length', 'verbose',
-                              'weight_regularizer'])):
-        np.testing.assert_string_equal(s1, s2)
-
-    from sklearn.model_selection import cross_validate
-    cross_validate(clf, time_series, y, cv=2)
->>>>>>> 47f201c2
