--- conflicted
+++ resolved
@@ -823,11 +823,7 @@
     ----------
     acc_cost_mat: array, shape = (sz1, sz2)
         The accumulated cost matrix comparing subsequence from a longer
-<<<<<<< HEAD
-        sequence
-=======
         sequence.
->>>>>>> 87fc2bb7
     idx_path_end: int
         The end position of the matched subsequence in the longer sequence.
 
@@ -1309,47 +1305,13 @@
     .. [1] H. Sakoe, S. Chiba, "Dynamic programming algorithm optimization for
            spoken word recognition," IEEE Transactions on Acoustics, Speech and
            Signal Processing, vol. 26(1), pp. 43--49, 1978.
-
-<<<<<<< HEAD
     """  # noqa: E501
-    dataset1 = to_time_series_dataset(dataset1)
-
-    if dataset2 is None:
-        # Inspired from code by @GillesVandewiele:
-        # https://github.com/rtavenar/tslearn/pull/128#discussion_r314978479
-        matrix = numpy.zeros((len(dataset1), len(dataset1)))
-        indices = numpy.triu_indices(len(dataset1), k=1, m=len(dataset1))
-        matrix[indices] = Parallel(n_jobs=n_jobs,
-                                   prefer="threads",
-                                   verbose=verbose)(
-            delayed(dtw)(
-                dataset1[i], dataset1[j],
-                global_constraint=global_constraint,
-                sakoe_chiba_radius=sakoe_chiba_radius,
-                itakura_max_slope=itakura_max_slope)
-            for i in range(len(dataset1)) for j in range(i + 1, len(dataset1))
-        )
-        return matrix + matrix.T
-    else:
-        dataset2 = to_time_series_dataset(dataset2)
-        matrix = Parallel(n_jobs=n_jobs, prefer="threads", verbose=verbose)(
-            delayed(dtw)(
-                dataset1[i], dataset2[j],
-                global_constraint=global_constraint,
-                sakoe_chiba_radius=sakoe_chiba_radius,
-                itakura_max_slope=itakura_max_slope)
-            for i in range(len(dataset1)) for j in range(len(dataset2))
-        )
-        return numpy.array(matrix).reshape((len(dataset1), -1))
-=======
-    """ # noqa: E501
     return _cdist_generic(dist_fun=dtw, dataset1=dataset1, dataset2=dataset2,
                           n_jobs=n_jobs, verbose=verbose,
                           compute_diagonal=False,
                           global_constraint=global_constraint,
                           sakoe_chiba_radius=sakoe_chiba_radius,
                           itakura_max_slope=itakura_max_slope)
->>>>>>> 87fc2bb7
 
 
 @njit(nogil=True)
@@ -1520,10 +1482,7 @@
     References
     ----------
     .. [1] M. Cuturi, "Fast global alignment kernels," ICML 2011.
-<<<<<<< HEAD
     """  # noqa: E501
-=======
-    """ # noqa: E501
     unnormalized_matrix = _cdist_generic(dist_fun=unnormalized_gak,
                                          dataset1=dataset1,
                                          dataset2=dataset2,
@@ -1531,37 +1490,12 @@
                                          verbose=verbose,
                                          sigma=sigma,
                                          compute_diagonal=True)
->>>>>>> 87fc2bb7
     dataset1 = to_time_series_dataset(dataset1)
     if dataset2 is None:
-<<<<<<< HEAD
-        # Inspired from code by @GillesVandewiele:
-        # https://github.com/rtavenar/tslearn/pull/128#discussion_r314978479
-        matrix = numpy.zeros((len(dataset1), len(dataset1)))
-        indices = numpy.triu_indices(len(dataset1), k=0, m=len(dataset1))
-        matrix[indices] = Parallel(n_jobs=n_jobs,
-                                   prefer="threads",
-                                   verbose=verbose)(
-            delayed(unnormalized_gak)(dataset1[i], dataset1[j], sigma=sigma)
-            for i in range(len(dataset1)) for j in range(i, len(dataset1))
-        )
-        indices = numpy.tril_indices(len(dataset1), k=-1, m=len(dataset1))
-        matrix[indices] = matrix.T[indices]
-        diagonal = numpy.diag(numpy.sqrt(1. / numpy.diag(matrix)))
-        diagonal_left = diagonal_right = diagonal
-    else:
-        dataset2 = to_time_series_dataset(dataset2)
-        matrix = Parallel(n_jobs=n_jobs, prefer="threads", verbose=verbose)(
-            delayed(unnormalized_gak)(dataset1[i], dataset2[j], sigma=sigma)
-            for i in range(len(dataset1)) for j in range(len(dataset2))
-        )
-        matrix = numpy.array(matrix).reshape((len(dataset1), -1))
-=======
         diagonal = numpy.diag(numpy.sqrt(1. / numpy.diag(unnormalized_matrix)))
         diagonal_left = diagonal_right = diagonal
     else:
         dataset2 = to_time_series_dataset(dataset2)
->>>>>>> 87fc2bb7
         diagonal_left = Parallel(n_jobs=n_jobs,
                                  prefer="threads",
                                  verbose=verbose)(
