--- conflicted
+++ resolved
@@ -865,13 +865,8 @@
             Index of the cluster each sample belongs to.
         """
         X = check_array(X, allow_nd=True, force_all_finite='allow-nan')
-<<<<<<< HEAD
-        check_is_fitted(self, '_X_fit')
-        X = check_dims(X, self._X_fit.shape)
-=======
         check_is_fitted(self, 'cluster_centers_')
-        X = check_dims(X, self.cluster_centers_)
->>>>>>> 2c2ac9a1
+        X = check_dims(X, self.cluster_centers_.shape)
         X_ = to_time_series_dataset(X)
         return self._assign(X_, update_class_attributes=False)
 
@@ -1163,13 +1158,7 @@
                         ['cluster_centers_', 'norms_', 'norms_centroids_'])
 
         X_ = to_time_series_dataset(X)
-<<<<<<< HEAD
-        X = check_dims(X, self._X_fit.shape)
-=======
-
-        X = check_dims(X, self.cluster_centers_)
-
->>>>>>> 2c2ac9a1
+        X = check_dims(X, self.cluster_centers_.shape)
         X_ = TimeSeriesScalerMeanVariance(mu=0., std=1.).fit_transform(X_)
         dists = self._cross_dists(X_)
         return dists.argmin(axis=1)