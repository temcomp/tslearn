--- conflicted
+++ resolved
@@ -3,24 +3,11 @@
 time series metrics.
 """
 
-import warnings
 import numpy
-<<<<<<< HEAD
-from sklearn.neighbors import (KNeighborsClassifier, NearestNeighbors,
-                               KNeighborsRegressor, VALID_METRICS,
-                               NearestNeighbors)
-try:
-    from sklearn.neighbors._base import KNeighborsMixin
-except ImportError:
-    warnings.warn('Detected an older version of sklearn, which will'
-                  'no longer be supported in a future version.')
-    from sklearn.neighbors.base import KNeighborsMixin
-=======
 from sklearn import neighbors
 from sklearn.neighbors import (KNeighborsClassifier, NearestNeighbors,
                                KNeighborsRegressor)
 from sklearn.neighbors.base import KNeighborsMixin
->>>>>>> 8585eb214b85252e42d37950dd4ca41ae94d0333
 from sklearn.utils import check_array
 from sklearn.utils.validation import check_is_fitted
 from scipy.spatial.distance import cdist as scipy_cdist
@@ -32,11 +19,7 @@
                            check_dims)
 from tslearn.bases import BaseModelPackage
 
-<<<<<<< HEAD
-VALID_METRICS['brute'].extend(['dtw', 'softdtw', 'sax'])
-=======
 neighbors.VALID_METRICS['brute'].extend(['dtw', 'softdtw', 'sax'])
->>>>>>> 8585eb214b85252e42d37950dd4ca41ae94d0333
 
 
 class KNeighborsTimeSeriesMixin(KNeighborsMixin):
@@ -55,11 +38,6 @@
 
         return X
 
-<<<<<<< HEAD
-    def _precompute_cross_dist(self, X, other_X=None):
-        if other_X is None:
-            other_X = self.ts_fit_
-=======
     def _get_metric_params(self):
         if self.metric_params is None:
             metric_params = {}
@@ -77,23 +55,11 @@
     def _precompute_cross_dist(self, X, other_X=None):
         if other_X is None:
             other_X = self._ts_fit
->>>>>>> 8585eb214b85252e42d37950dd4ca41ae94d0333
 
         self._ts_metric = self.metric
         self.metric = "precomputed"
 
-<<<<<<< HEAD
-        if self.metric_params is None:
-            metric_params = {}
-        else:
-            metric_params = self.metric_params.copy()
-            if "n_jobs" in metric_params.keys():
-                del metric_params["n_jobs"]
-            if "verbose" in metric_params.keys():
-                del metric_params["verbose"]
-=======
         metric_params = self._get_metric_params()
->>>>>>> 8585eb214b85252e42d37950dd4ca41ae94d0333
 
         X = check_array(X, allow_nd=True, force_all_finite=False)
         X = to_time_series_dataset(X)
@@ -139,23 +105,11 @@
         ind : array
             Indices of the nearest points in the population matrix.
         """
-        if self.metric_params is not None:
-            metric_params = self.metric_params.copy()
-            if "n_jobs" in metric_params.keys():
-                del metric_params["n_jobs"]
-            if "verbose" in metric_params.keys():
-                del metric_params["verbose"]
-        else:
-            metric_params = {}
         self_neighbors = False
         if n_neighbors is None:
             n_neighbors = self.n_neighbors
         if X is None:
-<<<<<<< HEAD
-            X = self.X_fit_
-=======
             X = self._X_fit
->>>>>>> 8585eb214b85252e42d37950dd4ca41ae94d0333
             self_neighbors = True
         if self.metric == "precomputed":
             full_dist_matrix = X
@@ -163,15 +117,6 @@
 
             if X.ndim == 2:  # sklearn-format case
                 X = X.reshape((X.shape[0], -1, self._d))
-<<<<<<< HEAD
-                fit_X = self.X_fit_.reshape((self.X_fit_.shape[0],
-                                             -1,
-                                             self._d))
-            elif hasattr(self, 'ts_fit_') and self.ts_fit_ is not None:
-                fit_X = self.ts_fit_
-            else:
-                fit_X = self.X_fit_
-=======
                 fit_X = self._X_fit.reshape((self._X_fit.shape[0],
                                              -1,
                                              self._d))
@@ -179,7 +124,6 @@
                 fit_X = self._ts_fit
             else:
                 fit_X = self._X_fit
->>>>>>> 8585eb214b85252e42d37950dd4ca41ae94d0333
 
             if (self.metric in TSLEARN_VALID_METRICS or
                     self.metric in [cdist_dtw, cdist_soft_dtw, cdist_sax]):
@@ -256,11 +200,7 @@
         ``-1`` means using all processors. See scikit-learns'
         `Glossary <https://scikit-learn.org/stable/glossary.html#term-n-jobs>`__
         for more details.
-<<<<<<< HEAD
-
-=======
         
->>>>>>> 8585eb214b85252e42d37950dd4ca41ae94d0333
     Notes
     -----
         The training data are saved to disk if this model is
@@ -286,14 +226,6 @@
            [2, 0],
            [0, 1]])
     """  # noqa: E501
-<<<<<<< HEAD
-<<<<<<< HEAD
-
-=======
->>>>>>> 8585eb214b85252e42d37950dd4ca41ae94d0333
-=======
-    
->>>>>>> 8cce20c4
     def __init__(self, n_neighbors=5, metric="dtw", metric_params=None,
                  n_jobs=None, verbose=0):
         NearestNeighbors.__init__(self,
@@ -306,29 +238,17 @@
 
     def _is_fitted(self):
         if self.metric in TSLEARN_VALID_METRICS:
-<<<<<<< HEAD
-            check_is_fitted(self)
-        else:
-            check_is_fitted(self)
-=======
             check_is_fitted(self, '_ts_fit')
         else:
             check_is_fitted(self, '_X_fit')
->>>>>>> 8585eb214b85252e42d37950dd4ca41ae94d0333
 
         return True
 
     def _get_model_params(self):
         if self.metric in TSLEARN_VALID_METRICS:
-<<<<<<< HEAD
-            return {'ts_fit_': self.ts_fit_}
-        else:
-            return {'X_fit_': self.X_fit_}
-=======
             return {'_ts_fit': self._ts_fit}
         else:
             return {'_X_fit': self._X_fit}
->>>>>>> 8585eb214b85252e42d37950dd4ca41ae94d0333
 
     def fit(self, X, y=None):
         """Fit the model using X as training data
@@ -346,17 +266,6 @@
                         allow_nd=True,
                         force_all_finite=(self.metric != "precomputed"))
         X = to_time_series_dataset(X)
-<<<<<<< HEAD
-        X = check_dims(X, X_fit_dims=None)
-        if self.metric == "precomputed" and hasattr(self, '_ts_metric'):
-            self.ts_fit_ = X
-            self._d = X.shape[2]
-            self.X_fit_ = numpy.zeros((self.ts_fit_.shape[0],
-                                       self.ts_fit_.shape[0]))
-        else:
-            self.X_fit_, self._d = to_sklearn_dataset(X, return_dim=True)
-        super(KNeighborsTimeSeries, self).fit(self.X_fit_, y)
-=======
         X = check_dims(X)
         if self.metric == "precomputed" and hasattr(self, '_ts_metric'):
             self._ts_fit = X
@@ -366,7 +275,6 @@
         else:
             self._X_fit, self._d = to_sklearn_dataset(X, return_dim=True)
         super(KNeighborsTimeSeries, self).fit(self._X_fit, y)
->>>>>>> 8585eb214b85252e42d37950dd4ca41ae94d0333
         if hasattr(self, '_ts_metric'):
             self.metric = self._ts_metric
         return self
@@ -400,24 +308,6 @@
             self._ts_metric = self.metric
             self.metric = "precomputed"
 
-<<<<<<< HEAD
-            if self.metric_params is None:
-                metric_params = {}
-            else:
-                metric_params = self.metric_params.copy()
-                if "n_jobs" in metric_params.keys():
-                    del metric_params["n_jobs"]
-                if "verbose" in metric_params.keys():
-                    del metric_params["verbose"]
-            check_is_fitted(self)
-            X = check_array(X, allow_nd=True, force_all_finite=False)
-            X = to_time_series_dataset(X)
-            if self._ts_metric == "dtw":
-                X_ = cdist_dtw(X, self.ts_fit_, n_jobs=self.n_jobs,
-                               verbose=self.verbose, **metric_params)
-            elif self._ts_metric == "softdtw":
-                X_ = cdist_soft_dtw(X, self.ts_fit_, **metric_params)
-=======
             metric_params = self._get_metric_params()
             check_is_fitted(self, '_ts_fit')
             X = check_array(X, allow_nd=True, force_all_finite=False)
@@ -428,7 +318,6 @@
                                verbose=self.verbose, **metric_params)
             elif self._ts_metric == "softdtw":
                 X_ = cdist_soft_dtw(X, self._ts_fit, **metric_params)
->>>>>>> 8585eb214b85252e42d37950dd4ca41ae94d0333
             else:
                 raise ValueError("Invalid metric recorded: %s" %
                                  self._ts_metric)
@@ -440,22 +329,14 @@
             self.metric = self._ts_metric
             return pred
         else:
-<<<<<<< HEAD
-            check_is_fitted(self)
-=======
             check_is_fitted(self, '_X_fit')
->>>>>>> 8585eb214b85252e42d37950dd4ca41ae94d0333
             if X is None:
                 X_ = None
             else:
                 X = check_array(X, allow_nd=True)
                 X = to_time_series_dataset(X)
                 X_ = to_sklearn_dataset(X)
-<<<<<<< HEAD
-                X_ = check_dims(X_, self.X_fit_.shape, extend=False)
-=======
                 X_ = check_dims(X_, X_fit_dims=self._X_fit.shape, extend=False)
->>>>>>> 8585eb214b85252e42d37950dd4ca41ae94d0333
             return KNeighborsTimeSeriesMixin.kneighbors(
                 self,
                 X=X_,
@@ -509,21 +390,13 @@
         If it more than 10, all iterations are reported.
         `Glossary <https://joblib.readthedocs.io/en/latest/parallel.html#parallel-reference-documentation>`__
         for more details.
-<<<<<<< HEAD
-
-=======
     
->>>>>>> 8585eb214b85252e42d37950dd4ca41ae94d0333
     Notes
     -----
         The training data are saved to disk if this model is
         serialized and may result in a large model file if the training
         dataset is large.
-<<<<<<< HEAD
-
-=======
     
->>>>>>> 8585eb214b85252e42d37950dd4ca41ae94d0333
     Examples
     --------
     >>> clf = KNeighborsTimeSeriesClassifier(n_neighbors=2, metric="dtw")
@@ -544,12 +417,7 @@
     >>> clf.fit([[1, 2, 3], [1, 1.2, 3.2], [3, 2, 1]],
     ...         y=[0, 0, 1]).predict([[1, 2.2, 3.5]])
     array([0])
-<<<<<<< HEAD
-    """  # noqa: E501
-
-=======
     """ # noqa: E501
->>>>>>> 8585eb214b85252e42d37950dd4ca41ae94d0333
     def __init__(self,
                  n_neighbors=5,
                  weights='uniform',
@@ -567,30 +435,13 @@
         self.verbose = verbose
 
     def _is_fitted(self):
-<<<<<<< HEAD
-        check_is_fitted(self)
-<<<<<<< HEAD
-=======
         check_is_fitted(self, '_ts_fit')
->>>>>>> 8585eb214b85252e42d37950dd4ca41ae94d0333
-=======
-
->>>>>>> 8cce20c4
         return True
 
     def _get_model_params(self):
         return {
-<<<<<<< HEAD
-            'X_fit_': self.X_fit_,
-            'ts_fit_': self.ts_fit_,
-<<<<<<< HEAD
-=======
             '_X_fit': self._X_fit,
             '_ts_fit': self._ts_fit,
->>>>>>> 8585eb214b85252e42d37950dd4ca41ae94d0333
-=======
-
->>>>>>> 8cce20c4
             '_d': self._d,
             'classes_': self.classes_,
             '_y': self._y,
@@ -620,33 +471,13 @@
                         allow_nd=True,
                         force_all_finite=(self.metric != "precomputed"))
         X = to_time_series_dataset(X)
-<<<<<<< HEAD
-        X = check_dims(X, X_fit_dims=None)
-        if self.metric == "precomputed" and hasattr(self, '_ts_metric'):
-            self.ts_fit_ = X
-=======
         X = check_dims(X)
         if self.metric == "precomputed" and hasattr(self, '_ts_metric'):
             self._ts_fit = X
->>>>>>> 8585eb214b85252e42d37950dd4ca41ae94d0333
             if self._ts_metric == 'sax':
                 self._sax_mu = None
                 self._sax_sigma = None
                 if self.metric_params is not None:
-<<<<<<< HEAD
-                    self.ts_fit_ = self._sax_preprocess(X,
-                                                        **self.metric_params)
-                else:
-                    self.ts_fit_ = self._sax_preprocess(X)
-
-            self._d = X.shape[2]
-            self.X_fit_ = numpy.zeros((self.ts_fit_.shape[0],
-                                       self.ts_fit_.shape[0]))
-        else:
-            self.X_fit_, self._d = to_sklearn_dataset(X, return_dim=True)
-        super(KNeighborsTimeSeriesClassifier, self).fit(self.X_fit_, y)
-<<<<<<< HEAD
-=======
                     self._ts_fit = self._sax_preprocess(X,
                                                         **self.metric_params)
                 else:
@@ -658,10 +489,6 @@
         else:
             self._X_fit, self._d = to_sklearn_dataset(X, return_dim=True)
         super(KNeighborsTimeSeriesClassifier, self).fit(self._X_fit, y)
->>>>>>> 8585eb214b85252e42d37950dd4ca41ae94d0333
-=======
-
->>>>>>> 8cce20c4
         if hasattr(self, '_ts_metric'):
             self.metric = self._ts_metric
         return self
@@ -680,32 +507,20 @@
             Array of predicted class labels
         """
         if self.metric in TSLEARN_VALID_METRICS:
-<<<<<<< HEAD
-            check_is_fitted(self)
-=======
             check_is_fitted(self, '_ts_fit')
             X = to_time_series_dataset(X)
             X = check_dims(X, X_fit_dims=self._ts_fit.shape, extend=True,
                            check_n_features_only=True)
->>>>>>> 8585eb214b85252e42d37950dd4ca41ae94d0333
             X_ = self._precompute_cross_dist(X)
             pred = super(KNeighborsTimeSeriesClassifier, self).predict(X_)
             self.metric = self._ts_metric
             return pred
         else:
-<<<<<<< HEAD
-            check_is_fitted(self)
-            X = check_array(X, allow_nd=True)
-            X = to_time_series_dataset(X)
-            X_ = to_sklearn_dataset(X)
-            X_ = check_dims(X_, self.X_fit_.shape, extend=False)
-=======
             check_is_fitted(self, '_X_fit')
             X = check_array(X, allow_nd=True)
             X = to_time_series_dataset(X)
             X_ = to_sklearn_dataset(X)
             X_ = check_dims(X_, X_fit_dims=self._X_fit.shape, extend=False)
->>>>>>> 8585eb214b85252e42d37950dd4ca41ae94d0333
             return super(KNeighborsTimeSeriesClassifier, self).predict(X_)
 
     def predict_proba(self, X):
@@ -722,32 +537,20 @@
             Array of predicted class probabilities
         """
         if self.metric in TSLEARN_VALID_METRICS:
-<<<<<<< HEAD
-            check_is_fitted(self)
-=======
             check_is_fitted(self, '_ts_fit')
             X = check_dims(X, X_fit_dims=self._ts_fit.shape, extend=True,
                            check_n_features_only=True)
->>>>>>> 8585eb214b85252e42d37950dd4ca41ae94d0333
             X_ = self._precompute_cross_dist(X)
             pred = super(KNeighborsTimeSeriesClassifier,
                          self).predict_proba(X_)
             self.metric = self._ts_metric
             return pred
         else:
-<<<<<<< HEAD
-            check_is_fitted(self)
-            X = check_array(X, allow_nd=True)
-            X = to_time_series_dataset(X)
-            X_ = to_sklearn_dataset(X)
-            X_ = check_dims(X_, self.X_fit_.shape, extend=False)
-=======
             check_is_fitted(self, '_X_fit')
             X = check_array(X, allow_nd=True)
             X = to_time_series_dataset(X)
             X_ = to_sklearn_dataset(X)
             X_ = check_dims(X_, X_fit_dims=self._X_fit.shape, extend=False)
->>>>>>> 8585eb214b85252e42d37950dd4ca41ae94d0333
             return super(KNeighborsTimeSeriesClassifier,
                          self).predict_proba(X_)
 
@@ -821,12 +624,7 @@
     >>> clf.fit([[1, 2, 3], [1, 1.2, 3.2], [3, 2, 1]],
     ...         y=[0.1, 0.1, 1.1]).predict([[1, 2.2, 3.5]])
     array([0.1])
-<<<<<<< HEAD
-    """  # noqa: E501
-
-=======
     """ # noqa: E501
->>>>>>> 8585eb214b85252e42d37950dd4ca41ae94d0333
     def __init__(self,
                  n_neighbors=5,
                  weights='uniform',
@@ -866,17 +664,6 @@
                         allow_nd=True,
                         force_all_finite=(self.metric != "precomputed"))
         X = to_time_series_dataset(X)
-<<<<<<< HEAD
-        X = check_dims(X, X_fit_dims=None)
-        if self.metric == "precomputed" and hasattr(self, '_ts_metric'):
-            self.ts_fit_ = X
-            self._d = X.shape[2]
-            self.X_fit_ = numpy.zeros((self.ts_fit_.shape[0],
-                                       self.ts_fit_.shape[0]))
-        else:
-            self.X_fit_, self._d = to_sklearn_dataset(X, return_dim=True)
-        super(KNeighborsTimeSeriesRegressor, self).fit(self.X_fit_, y)
-=======
         X = check_dims(X)
         if self.metric == "precomputed" and hasattr(self, '_ts_metric'):
             self._ts_fit = X
@@ -886,7 +673,6 @@
         else:
             self._X_fit, self._d = to_sklearn_dataset(X, return_dim=True)
         super(KNeighborsTimeSeriesRegressor, self).fit(self._X_fit, y)
->>>>>>> 8585eb214b85252e42d37950dd4ca41ae94d0333
         if hasattr(self, '_ts_metric'):
             self.metric = self._ts_metric
         return self
@@ -905,32 +691,20 @@
             Array of predicted targets
         """
         if self.metric in TSLEARN_VALID_METRICS:
-<<<<<<< HEAD
-            check_is_fitted(self)
-=======
             check_is_fitted(self, '_ts_fit')
             X = to_time_series_dataset(X)
             X = check_dims(X, X_fit_dims=self._ts_fit.shape, extend=True,
                            check_n_features_only=True)
->>>>>>> 8585eb214b85252e42d37950dd4ca41ae94d0333
             X_ = self._precompute_cross_dist(X)
             pred = super(KNeighborsTimeSeriesRegressor, self).predict(X_)
             self.metric = self._ts_metric
             return pred
         else:
-<<<<<<< HEAD
-            check_is_fitted(self)
-            X = check_array(X, allow_nd=True)
-            X = to_time_series_dataset(X)
-            X_ = to_sklearn_dataset(X)
-            X_ = check_dims(X_, self.X_fit_.shape, extend=False)
-=======
             check_is_fitted(self, '_X_fit')
             X = check_array(X, allow_nd=True)
             X = to_time_series_dataset(X)
             X_ = to_sklearn_dataset(X)
             X_ = check_dims(X_, X_fit_dims=self._X_fit.shape, extend=False)
->>>>>>> 8585eb214b85252e42d37950dd4ca41ae94d0333
             return super(KNeighborsTimeSeriesRegressor, self).predict(X_)
 
     def _get_tags(self):
